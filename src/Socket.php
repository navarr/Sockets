--- conflicted
+++ resolved
@@ -36,19 +36,11 @@
 
     /**
      * Sets up the Socket Resource and stores it in the local map.
-<<<<<<< HEAD
      *
      * <p>This class uses the <a href="https://en.wikipedia.org/wiki/Factory_(object-oriented_programming)">
      * Factory pattern</a> to create instances. Please use the <code>create</code> method to create new instances
      * of this class.
      *
-=======
-     *
-     * <p>This class uses the <a href="https://en.wikipedia.org/wiki/Factory_(object-oriented_programming)">
-     * Factory pattern</a> to create instances. Please use the <code>create</code> method to create new instances
-     * of this class.
-     *
->>>>>>> 65951cfc
      * @see Socket::create()
      *
      * @param resource $resource The php socket resource. This is just a reference to the socket object created using
@@ -164,7 +156,6 @@
      *
      * <p>Initiate a connection to the address given using the current php socket resource, which must be a valid
      * socket resource created with <code>create()</code>.
-<<<<<<< HEAD
      *
      * @param string $address <p>The address parameter is either an IPv4 address in dotted-quad notation (e.g.
      *                        <code>127.0.0.1</code>) if the socket is AF_INET, a valid IPv6 address (e.g. <code>::1</code>) if IPv6 support
@@ -179,22 +170,6 @@
      * @see Socket::listen()
      * @see Socket::create()
      *
-=======
-     *
-     * @param string $address <p>The address parameter is either an IPv4 address in dotted-quad notation (e.g.
-     *                        <code>127.0.0.1</code>) if the socket is AF_INET, a valid IPv6 address (e.g. <code>::1</code>) if IPv6 support
-     *                        is enabled and the socket is AF_INET6, or the pathname of a Unix domain socket, if the socket family is AF_UNIX.
-     *                        </p>
-     * @param int    $port    <p>(Optional) The port parameter is only used and is mandatory when connecting to an AF_INET or
-     *                        an AF_INET6 socket, and designates the port on the remote host to which a connection should be made.</p>
-     *
-     * @throws Exception\SocketException If the connect was unsuccessful or if the socket is non-blocking.
-     *
-     * @see Socket::bind()
-     * @see Socket::listen()
-     * @see Socket::create()
-     *
->>>>>>> 65951cfc
      * @return bool <p>Returns <code>true</code> if the connect was successful.
      */
     public function connect($address, $port = 0)
@@ -283,7 +258,6 @@
      *
      * <p>Creates a new socket resource of type <code>AF_INET</code> listening on all local interfaces on the given
      * port waiting for new connections.</p>
-<<<<<<< HEAD
      *
      * @param int $port    The port on which to listen on all interfaces.
      * @param int $backlog <p>The backlog parameter defines the maximum length the queue of pending connections may
@@ -291,15 +265,6 @@
      *
      * @throws Exception\SocketException If the socket is not successfully created.
      *
-=======
-     *
-     * @param int $port    The port on which to listen on all interfaces.
-     * @param int $backlog <p>The backlog parameter defines the maximum length the queue of pending connections may
-     *                     grow to. <code>SOMAXCONN</code> may be passed as the backlog parameter.</p>
-     *
-     * @throws Exception\SocketException If the socket is not successfully created.
-     *
->>>>>>> 65951cfc
      * @see Socket::create()
      * @see Socket::bind()
      * @see Socket::listen()
@@ -335,19 +300,11 @@
      *                      <code>getprotobyname()</code>. If the desired protocol is TCP, or UDP the corresponding constants
      *                      <code>SOL_TCP</code>, and <code>SOL_UDP</code> can also be used. See <code>create()</code> for the full list of
      *                      supported protocols.
-<<<<<<< HEAD
      *
      * @throws Exception\SocketException If the creation of the php sockets is not successful.
      *
      * @see Socket::create()
      *
-=======
-     *
-     * @throws Exception\SocketException If the creation of the php sockets is not successful.
-     *
-     * @see Socket::create()
-     *
->>>>>>> 65951cfc
      * @return Socket[] An array of Socket objects containing identical sockets.
      */
     public static function createPair($domain, $type, $protocol)
@@ -467,7 +424,6 @@
      * <p><b>Note:</b> <code>getSockName()</code> should not be used with <code>AF_UNIX</code> sockets created with
      * <code>connect()</code>. Only sockets created with <code>accept()</code> or a primary server socket following a
      * call to <code>bind()</code> will return meaningful values.</p>
-<<<<<<< HEAD
      *
      * @param string $address <p>If the given socket is of type <code>AF_INET</code> or <code>AF_INET6</code>,
      *                        <code>getSockName()</code> will return the local IP address in appropriate notation (e.g.
@@ -480,20 +436,6 @@
      * @throws Exception\SocketException <p>If the retrieval of the socket name fails or if the socket type is not
      *                                   <code>AF_INET</code>, <code>AF_INET6</code>, or <code>AF_UNIX</code>.</p>
      *
-=======
-     *
-     * @param string $address <p>If the given socket is of type <code>AF_INET</code> or <code>AF_INET6</code>,
-     *                        <code>getSockName()</code> will return the local IP address in appropriate notation (e.g.
-     *                        <code>127.0.0.1</code> or <code>fe80::1</code>) in the address parameter and, if the optional port parameter is
-     *                        present, also the associated port.</p><p>If the given socket is of type <code>AF_UNIX</code>,
-     *                        <code>getSockName()</code> will return the Unix filesystem path (e.g. <code>/var/run/daemon.sock</cod>) in the
-     *                        address parameter.</p>
-     * @param int    $port    If provided, this will hold the associated port.
-     *
-     * @throws Exception\SocketException <p>If the retrieval of the socket name fails or if the socket type is not
-     *                                   <code>AF_INET</code>, <code>AF_INET6</code>, or <code>AF_UNIX</code>.</p>
-     *
->>>>>>> 65951cfc
      * @return bool <p>Returns <code>true</code> if the retrieval of the socket name was successful.</p>
      */
     public function getSockName(&$address, &$port)
@@ -512,19 +454,11 @@
 
     /**
      * Imports a stream.
-<<<<<<< HEAD
      *
      * <p>Imports a stream that encapsulates a socket into a socket extension resource.</p>
      *
-     * @param $stream The stream resource to import.
-     *
-=======
-     *
-     * <p>Imports a stream that encapsulates a socket into a socket extension resource.</p>
-     *
      * @param resource $stream The stream resource to import.
      *
->>>>>>> 65951cfc
      * @throws Exception\SocketException If the import of the stream is not successful.
      *
      * @return Socket Returns a Socket object based on the stream.
@@ -542,7 +476,6 @@
 
     /**
      * Listens for a connection on a socket.
-<<<<<<< HEAD
      *
      * <p>After the socket has been created using <code>create()</code> and bound to a name with <code>bind()</code>,
      * it may be told to listen for incoming connections on socket.</p>
@@ -555,20 +488,6 @@
      *                     underlying service provider responsible for the socket will set the backlog to a maximum reasonable value. There
      *                     is no standard provision to find out the actual backlog value on this platform.</p>
      *
-=======
-     *
-     * <p>After the socket has been created using <code>create()</code> and bound to a name with <code>bind()</code>,
-     * it may be told to listen for incoming connections on socket.</p>
-     *
-     * @param int $backlog <p>A maximum of backlog incoming connections will be queued for processing. If a connection
-     *                     request arrives with the queue full the client may receive an error with an indication of ECONNREFUSED, or, if
-     *                     the underlying protocol supports retransmission, the request may be ignored so that retries may succeed.</p><p>
-     *                     <b>Note:</b> The maximum number passed to the backlog parameter highly depends on the underlying platform. On
-     *                     Linux, it is silently truncated to <code>SOMAXCONN</code>. On win32, if passed <code>SOMAXCONN</code>, the
-     *                     underlying service provider responsible for the socket will set the backlog to a maximum reasonable value. There
-     *                     is no standard provision to find out the actual backlog value on this platform.</p>
-     *
->>>>>>> 65951cfc
      * @throws Exception\SocketException If the listen fails.
      *
      * @return bool <p>Returns <code>true</code> on success.
@@ -594,21 +513,12 @@
      * @param int $type   <p>(Optional) type parameter is a named constant:<ul><li><code>PHP_BINARY_READ</code> (Default)
      *                    - use the system <code>recv()</code> function. Safe for reading binary data.</li><li>
      *                    <code>PHP_NORMAL_READ</code> - reading stops at <code>\n</code> or <code>\r</code>.</li></ul></p>
-<<<<<<< HEAD
      *
      * @throws Exception\SocketException If there was an error reading or if the host closed the connection.
      *
      * @see Socket::create()
      * @see Socket::accept()
      *
-=======
-     *
-     * @throws Exception\SocketException If there was an error reading or if the host closed the connection.
-     *
-     * @see Socket::create()
-     * @see Socket::accept()
-     *
->>>>>>> 65951cfc
      * @return string Returns the data as a string. Returns a zero length string ("") when there is no more data to
      *                read.
      */
@@ -760,7 +670,25 @@
     }
 
     /**
-<<<<<<< HEAD
+     * Performs the closure function.  If it returns false, throws a SocketException using the provided resource.
+     *
+     * @param resource $resource Socket Resource
+     * @param callable $closure  A function that takes 1 parameter (a socket resource)
+     *
+     * @throws SocketException
+     */
+    protected static function exceptionOnFalse($resource, callable $closure)
+    {
+        $result = $closure($resource);
+
+        if ($result === false) {
+            throw new SocketException($resource);
+        }
+
+        return $result;
+    }
+
+    /**
      * Write to a socket.
      *
      * <p>The function <code>write()</code> writes to the socket from the given buffer.</p>
@@ -769,35 +697,6 @@
      * @param int    $length The optional parameter length can specify an alternate length of bytes written to the socket.
      *                       If this length is greater than the buffer length, it is silently truncated to the length of the buffer.
      *
-=======
-     * Performs the closure function.  If it returns false, throws a SocketException using the provided resource.
-     *
-     * @param resource $resource Socket Resource
-     * @param callable $closure  A function that takes 1 parameter (a socket resource)
-     *
-     * @throws SocketException
-     */
-    protected static function exceptionOnFalse($resource, callable $closure)
-    {
-        $result = $closure($resource);
-
-        if ($result === false) {
-            throw new SocketException($resource);
-        }
-
-        return $result;
-    }
-
-    /**
-     * Write to a socket.
-     *
-     * <p>The function <code>write()</code> writes to the socket from the given buffer.</p>
-     *
-     * @param string $buffer The buffer to be written.
-     * @param int    $length The optional parameter length can specify an alternate length of bytes written to the socket.
-     *                       If this length is greater than the buffer length, it is silently truncated to the length of the buffer.
-     *
->>>>>>> 65951cfc
      * @throws Exception\SocketException If there was a failure.
      *
      * @return int Returns the number of bytes successfully written to the socket.
@@ -831,7 +730,6 @@
      * Sends data to a connected socket.
      *
      * <p>Sends length bytes to the socket from buffer.</p>
-<<<<<<< HEAD
      *
      * @param string $buffer A buffer containing the data that will be sent to the remote host.
      * @param int    $flags  <p>The value of flags can be any combination of the following flags, joined with the binary OR
@@ -844,20 +742,6 @@
      *
      * @throws Exception\SocketException If there was a failure.
      *
-=======
-     *
-     * @param string $buffer A buffer containing the data that will be sent to the remote host.
-     * @param int    $flags  <p>The value of flags can be any combination of the following flags, joined with the binary OR
-     *                       (<code>|</code>) operator.<ul><li><code>MSG_OOB</code> - Send OOB (out-of-band) data.</li><li>
-     *                       <code>MSG_EOR</code> - Indicate a record mark. The sent data completes the record.</li><li><code>MSG_EOF</code> -
-     *                       Close the sender side of the socket and include an appropriate notification of this at the end of the sent data.
-     *                       The sent data completes the transaction.</li><li><code>MSG_DONTROUTE</code> - Bypass routing, use direct
-     *                       interface.</li></ul></p>
-     * @param int    $length The number of bytes that will be sent to the remote host from buffer.
-     *
-     * @throws Exception\SocketException If there was a failure.
-     *
->>>>>>> 65951cfc
      * @return int Returns the number of bytes sent.
      */
     public function send($buffer, $flags = 0, $length = null)
